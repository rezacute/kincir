--- conflicted
+++ resolved
@@ -156,11 +156,10 @@
 ///     router.run().await
 /// # }
 /// # }
-<<<<<<< HEAD
+
 use tokio::sync::Mutex; // Add this import
 
-=======
->>>>>>> d89eb869
+
 #[cfg(feature = "logging")]
 pub struct Router {
     logger: Arc<dyn Logger>,
@@ -176,12 +175,10 @@
 pub struct Router {
     consume_topic: String,
     publish_topic: String,
-<<<<<<< HEAD
+
     subscriber:
         Arc<Mutex<dyn crate::Subscriber<Error = Box<dyn Error + Send + Sync>> + Send + Sync>>,
-=======
-    subscriber: Arc<dyn crate::Subscriber<Error = Box<dyn Error + Send + Sync>>>,
->>>>>>> d89eb869
+
     publisher: Arc<dyn crate::Publisher<Error = Box<dyn Error + Send + Sync>>>,
     handler: HandlerFunc,
 }
@@ -290,23 +287,19 @@
     ///
     /// * `consume_topic` - The topic/queue to consume messages from
     /// * `publish_topic` - The topic/queue to publish processed messages to
-<<<<<<< HEAD
+
     /// * `subscriber` - The subscriber implementation (wrapped in Arc<Mutex<...>>)
-=======
-    /// * `subscriber` - The subscriber implementation
->>>>>>> d89eb869
+
     /// * `publisher` - The publisher implementation
     /// * `handler` - The message processing function
     pub fn new(
         consume_topic: String,
         publish_topic: String,
-<<<<<<< HEAD
+
         subscriber: Arc<
             Mutex<dyn crate::Subscriber<Error = Box<dyn Error + Send + Sync>> + Send + Sync>,
         >,
-=======
-        subscriber: Arc<dyn crate::Subscriber<Error = Box<dyn Error + Send + Sync>>>,
->>>>>>> d89eb869
+
         publisher: Arc<dyn crate::Publisher<Error = Box<dyn Error + Send + Sync>>>,
         handler: HandlerFunc,
     ) -> Self {
@@ -327,7 +320,7 @@
     /// 3. Process messages using the handler
     /// 4. Publish processed messages to the output topic
     pub async fn run(&self) -> Result<(), Box<dyn Error + Send + Sync>> {
-<<<<<<< HEAD
+
         // Lock the subscriber to call subscribe
         let subscriber_guard_for_subscribe = self.subscriber.lock().await; // Removed mut
         subscriber_guard_for_subscribe
@@ -341,13 +334,7 @@
             match subscriber_guard.receive().await {
                 Ok(msg) => {
                     // Similar to the logging version, lock is held during handler.
-=======
-        self.subscriber.subscribe(&self.consume_topic).await?;
-
-        loop {
-            match self.subscriber.receive().await {
-                Ok(msg) => {
->>>>>>> d89eb869
+
                     match (self.handler)(msg).await {
                         Ok(processed_msgs) => {
                             if !processed_msgs.is_empty() {
