//! Kincir is a unified message streaming library that provides a consistent interface for
//! working with multiple message broker backends. It simplifies the process of building
//! message-driven applications by offering:
//!
//! - A unified API for publishing and subscribing to messages
//! - Support for multiple message broker backends (Kafka, RabbitMQ)
//! - Message routing with customizable handlers
//! - Message tracking with UUID generation
//! - Extensible message metadata
//!
//! When the "logging" feature is enabled (default), Kincir also provides built-in logging capabilities.
//!
//! When the "protobuf" feature is enabled, Kincir provides Protocol Buffers encoding/decoding capabilities.
//!
//! # Example
//!
//! Basic usage with RabbitMQ backend:
//!
//! ```rust,no_run
//! use kincir::Message;
//! use kincir::rabbitmq::{RabbitMQPublisher, RabbitMQSubscriber};
//! use kincir::router::Router;
//! use std::sync::Arc;
//! use std::pin::Pin;
//! use std::future::Future;
//!
//! # async fn example() -> Result<(), Box<dyn std::error::Error + Send + Sync>> {
//! // Create and configure components
//! let publisher = Arc::new(RabbitMQPublisher::new("amqp://localhost:5672").await?);
//! let subscriber = Arc::new(RabbitMQSubscriber::new("amqp://localhost:5672").await?);
//!
//! // Define message handler with explicit type signature
//! let handler = Arc::new(|msg: Message| -> Pin<Box<dyn Future<Output = Result<Vec<Message>, Box<dyn std::error::Error + Send + Sync>>> + Send>> {
//!     Box::pin(async move {
//!         let processed_msg = msg.with_metadata("processed", "true");
//!         Ok(vec![processed_msg])
//!     })
//! });
//!
//! // Set up and run router (with or without logging based on feature)
//! # #[cfg(feature = "logging")]
//! # {
//! // With logging (when "logging" feature is enabled)
//! use kincir::logging::{Logger, StdLogger};
//! let logger = Arc::new(StdLogger::new(true, true));
//! let router = Router::new(
//!     logger,
//!     "input-queue".to_string(),
//!     "output-queue".to_string(),
//!     subscriber.clone(),
//!     publisher.clone(),
//!     handler.clone(),
//! );
//!
//! router.run().await
//! # }
//! # #[cfg(not(feature = "logging"))]
//! # {
//! // Without logging (when "logging" feature is disabled)
//! let router = Router::new(
//!     "input-queue".to_string(),
//!     "output-queue".to_string(),
//!     subscriber,
//!     publisher,
//!     handler,
//! );
//!
//! router.run().await
//! # }
//! # }
//! ```

use async_trait::async_trait;
use serde::{Deserialize, Serialize};
use std::collections::HashMap;
use uuid::Uuid;

/// Represents a message in the system with unique identification, payload, and metadata.
#[derive(Debug, Clone, Serialize, Deserialize)]
pub struct Message {
    /// Unique identifier for the message
    pub uuid: String,
    /// The actual message content as bytes
    pub payload: Vec<u8>,
    /// Additional key-value pairs associated with the message
    pub metadata: HashMap<String, String>,
}

impl Message {
    /// Creates a new message with the given payload and a randomly generated UUID.
    ///
    /// # Examples
    ///
    /// ```
    /// use kincir::Message;
    ///
    /// let payload = b"Hello, World!".to_vec();
    /// let message = Message::new(payload);
    /// ```
    pub fn new(payload: Vec<u8>) -> Self {
        Self {
            uuid: Uuid::new_v4().to_string(),
            payload,
            metadata: HashMap::new(),
        }
    }

    /// Adds metadata to the message and returns the modified message.
    ///
    /// # Examples
    ///
    /// ```
    /// use kincir::Message;
    ///
    /// let message = Message::new(b"Hello".to_vec())
    ///     .with_metadata("content-type", "text/plain")
    ///     .with_metadata("priority", "high");
    /// ```
    pub fn with_metadata(mut self, key: impl Into<String>, value: impl Into<String>) -> Self {
        self.metadata.insert(key.into(), value.into());
        self
    }
}

/// Defines the interface for publishing messages to a message broker.
#[async_trait]
pub trait Publisher {
    /// The type of error that can occur during publishing operations.
    type Error;

    /// Publishes a batch of messages to the specified topic.
    ///
    /// # Arguments
    ///
    /// * `topic` - The destination topic or queue
    /// * `messages` - A vector of messages to publish
    async fn publish(&self, topic: &str, messages: Vec<Message>) -> Result<(), Self::Error>;
}

/// Defines the interface for subscribing to messages from a message broker.
#[async_trait]
pub trait Subscriber {
    /// The type of error that can occur during subscription operations.
    type Error;

    /// Subscribes to messages from the specified topic.
    ///
    /// # Arguments
    ///
    /// * `topic` - The topic or queue to subscribe to
    async fn subscribe(&self, topic: &str) -> Result<(), Self::Error>;

    /// Receives the next available message from the subscribed topic.
    async fn receive(&mut self) -> Result<Message, Self::Error>;
}

pub mod kafka;
pub mod mqtt;
pub mod rabbitmq;
pub mod router;

#[cfg(feature = "logging")]
pub mod logging;

#[cfg(feature = "protobuf")]
pub mod protobuf;

// Re-export commonly used types
#[cfg(feature = "logging")]
pub use logging::{Logger, NoOpLogger, StdLogger};
<<<<<<< HEAD
pub use mqtt::{MQTTPublisher, MQTTSubscriber};
=======
>>>>>>> d89eb869
#[cfg(feature = "protobuf")]
pub use protobuf::{MessageCodec, ProtobufCodec};
pub use router::HandlerFunc;
pub use router::Router;<|MERGE_RESOLUTION|>--- conflicted
+++ resolved
@@ -168,10 +168,9 @@
 // Re-export commonly used types
 #[cfg(feature = "logging")]
 pub use logging::{Logger, NoOpLogger, StdLogger};
-<<<<<<< HEAD
+
 pub use mqtt::{MQTTPublisher, MQTTSubscriber};
-=======
->>>>>>> d89eb869
+
 #[cfg(feature = "protobuf")]
 pub use protobuf::{MessageCodec, ProtobufCodec};
 pub use router::HandlerFunc;
