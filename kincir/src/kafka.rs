//! Kafka implementation for the Kincir messaging system.
//!
//! This module provides Kafka-based implementations of the Publisher and Subscriber traits,
//! allowing integration with Apache Kafka message brokers. The implementation uses channels
//! for message passing and includes proper error handling.
//!
//! The functionality varies depending on feature flags:
//!
//! - With the "logging" feature enabled, logging is integrated throughout the components
//! - Without the "logging" feature, operations proceed without logging
//!
//! # Example
//!
//! ```rust,no_run
//! use kincir::kafka::{KafkaPublisher, KafkaSubscriber};
//! use std::sync::Arc;
//! use tokio::sync::mpsc;
//!
//! # async fn example() -> Result<(), Box<dyn std::error::Error + Send + Sync>> {
//! // Set up channels
//! let (tx, rx) = mpsc::channel(100);
//!
//! # #[cfg(feature = "logging")]
//! # {
//! // With the "logging" feature
//! use kincir::logging::{Logger, StdLogger};
//! let logger = Arc::new(StdLogger::new(true, true));
//!
//! let publisher = Arc::new(KafkaPublisher::new(
//!     vec!["localhost:9092".to_string()],
//!     tx,
//!     logger.clone(),
//! ));
//!
//! let subscriber = Arc::new(KafkaSubscriber::new(
//!     vec!["localhost:9092".to_string()],
//!     "my-group".to_string(),
//!     rx,
//!     logger,
//! ));
//! # }
//!
//! # #[cfg(not(feature = "logging"))]
//! # {
//! // Without the "logging" feature
//! let publisher = Arc::new(KafkaPublisher::new(
//!     vec!["localhost:9092".to_string()],
//!     tx,
//! ));
//!
//! let subscriber = Arc::new(KafkaSubscriber::new(
//!     vec!["localhost:9092".to_string()],
//!     "my-group".to_string(),
//!     rx,
//! ));
//! # }
//!
//! # Ok(())
//! # }

#[cfg(feature = "logging")]
use crate::logging::Logger;
use crate::Message;
use async_trait::async_trait;
use std::sync::Arc;
use thiserror::Error;
use tokio::sync::mpsc;

/// Represents possible errors that can occur in Kafka operations.
#[derive(Error, Debug)]
pub enum KafkaError {
    /// Error when sending messages through the channel
    #[error("Channel send error")]
    ChannelSend,
    /// Error when receiving messages from the channel
    #[error("Channel receive error")]
    ChannelReceive,
}

/// Implementation of the Publisher trait for Kafka.
///
/// Uses channels for message passing and includes logging capabilities when the
/// "logging" feature is enabled.
#[cfg(feature = "logging")]
pub struct KafkaPublisher {
    tx: mpsc::Sender<Message>,
    logger: Arc<dyn Logger>,
}

/// Implementation of the Publisher trait for Kafka without logging.
#[cfg(not(feature = "logging"))]
pub struct KafkaPublisher {
    tx: mpsc::Sender<Message>,
}

#[cfg(feature = "logging")]
impl KafkaPublisher {
    /// Creates a new KafkaPublisher instance with logging.
    ///
    /// # Arguments
    ///
    /// * `_brokers` - List of Kafka broker addresses
    /// * `tx` - Channel sender for messages
    /// * `logger` - Logger implementation
    pub fn new(_brokers: Vec<String>, tx: mpsc::Sender<Message>, logger: Arc<dyn Logger>) -> Self {
        Self { tx, logger }
    }
}

#[cfg(not(feature = "logging"))]
impl KafkaPublisher {
    /// Creates a new KafkaPublisher instance without logging.
    ///
    /// # Arguments
    ///
    /// * `_brokers` - List of Kafka broker addresses
    /// * `tx` - Channel sender for messages
    pub fn new(_brokers: Vec<String>, tx: mpsc::Sender<Message>) -> Self {
        Self { tx }
    }
}

#[cfg(feature = "logging")]
#[async_trait]
impl super::Publisher for KafkaPublisher {
    type Error = Box<dyn std::error::Error + Send + Sync>;

    async fn publish(&self, _topic: &str, messages: Vec<Message>) -> Result<(), Self::Error> {
        self.logger
            .info(&format!(
                "Publishing {} messages to topic {}",
                messages.len(),
                _topic
            ))
            .await;
        for message in messages {
            self.tx
                .send(message)
                .await
                .map_err(|_| KafkaError::ChannelSend)?;
        }
        self.logger
            .info(&format!(
                "Successfully published messages to topic {}",
                _topic
            ))
            .await;
        Ok(())
    }
}

#[cfg(not(feature = "logging"))]
#[async_trait]
impl super::Publisher for KafkaPublisher {
    type Error = Box<dyn std::error::Error + Send + Sync>;

    async fn publish(&self, _topic: &str, messages: Vec<Message>) -> Result<(), Self::Error> {
        for message in messages {
            self.tx
                .send(message)
                .await
                .map_err(|_| KafkaError::ChannelSend)?;
        }
        Ok(())
    }
}

/// Implementation of the Subscriber trait for Kafka with logging.
#[cfg(feature = "logging")]
pub struct KafkaSubscriber {
    rx: Arc<tokio::sync::Mutex<mpsc::Receiver<Message>>>,
    logger: Arc<dyn Logger>,
}

/// Implementation of the Subscriber trait for Kafka without logging.
#[cfg(not(feature = "logging"))]
pub struct KafkaSubscriber {
    rx: Arc<tokio::sync::Mutex<mpsc::Receiver<Message>>>,
}

#[cfg(feature = "logging")]
impl KafkaSubscriber {
    /// Creates a new KafkaSubscriber instance with logging.
    ///
    /// # Arguments
    ///
    /// * `_brokers` - List of Kafka broker addresses
    /// * `_group_id` - Consumer group ID
    /// * `rx` - Channel receiver for messages
    /// * `logger` - Logger implementation
    pub fn new(
        _brokers: Vec<String>,
        _group_id: String,
        rx: mpsc::Receiver<Message>,
        logger: Arc<dyn Logger>,
    ) -> Self {
        Self {
            rx: Arc::new(tokio::sync::Mutex::new(rx)),
            logger,
        }
    }
}

#[cfg(not(feature = "logging"))]
impl KafkaSubscriber {
    /// Creates a new KafkaSubscriber instance without logging.
    ///
    /// # Arguments
    ///
    /// * `_brokers` - List of Kafka broker addresses
    /// * `_group_id` - Consumer group ID
    /// * `rx` - Channel receiver for messages
    pub fn new(_brokers: Vec<String>, _group_id: String, rx: mpsc::Receiver<Message>) -> Self {
        Self {
            rx: Arc::new(tokio::sync::Mutex::new(rx)),
        }
    }
}

#[cfg(feature = "logging")]
#[async_trait]
impl super::Subscriber for KafkaSubscriber {
    type Error = Box<dyn std::error::Error + Send + Sync>;

    async fn subscribe(&self, topic: &str) -> Result<(), Self::Error> {
        self.logger
            .info(&format!("Subscribing to topic {}", topic))
            .await;
        Ok(())
    }

<<<<<<< HEAD
    async fn receive(&mut self) -> Result<Message, Self::Error> {
        // Changed to &mut self
=======
    async fn receive(&self) -> Result<Message, Self::Error> {
>>>>>>> d89eb869
        self.logger.info("Waiting to receive message").await;
        let mut rx_guard = self.rx.lock().await;
        match rx_guard.recv().await {
            Some(message) => {
                self.logger
                    .info(&format!("Received message {}", message.uuid))
                    .await;
                Ok(message)
<<<<<<< HEAD
            }
            None => {
                self.logger.error("Channel closed").await;
                Err(Box::new(KafkaError::ChannelReceive))
=======
>>>>>>> d89eb869
            }
            None => {
                self.logger.error("Channel closed").await;
                Err(Box::new(KafkaError::ChannelReceive))
            }
        }
    }
}

#[cfg(not(feature = "logging"))]
#[async_trait]
impl super::Subscriber for KafkaSubscriber {
    type Error = Box<dyn std::error::Error + Send + Sync>;

    async fn subscribe(&self, _topic: &str) -> Result<(), Self::Error> {
        Ok(())
    }

    async fn receive(&self) -> Result<Message, Self::Error> {
        let mut rx_guard = self.rx.lock().await;
        match rx_guard.recv().await {
            Some(message) => Ok(message),
            None => Err(Box::new(KafkaError::ChannelReceive)),
        }
<<<<<<< HEAD
    }
}

#[cfg(not(feature = "logging"))]
#[async_trait]
impl super::Subscriber for KafkaSubscriber {
    type Error = Box<dyn std::error::Error + Send + Sync>;

    async fn subscribe(&self, _topic: &str) -> Result<(), Self::Error> {
        Ok(())
    }

    async fn receive(&mut self) -> Result<Message, Self::Error> {
        // Changed to &mut self
        let mut rx_guard = self.rx.lock().await;
        match rx_guard.recv().await {
            Some(message) => Ok(message),
            None => Err(Box::new(KafkaError::ChannelReceive)),
        }
=======
>>>>>>> d89eb869
    }
}<|MERGE_RESOLUTION|>--- conflicted
+++ resolved
@@ -229,12 +229,10 @@
         Ok(())
     }
 
-<<<<<<< HEAD
+
     async fn receive(&mut self) -> Result<Message, Self::Error> {
         // Changed to &mut self
-=======
-    async fn receive(&self) -> Result<Message, Self::Error> {
->>>>>>> d89eb869
+
         self.logger.info("Waiting to receive message").await;
         let mut rx_guard = self.rx.lock().await;
         match rx_guard.recv().await {
@@ -243,13 +241,7 @@
                     .info(&format!("Received message {}", message.uuid))
                     .await;
                 Ok(message)
-<<<<<<< HEAD
-            }
-            None => {
-                self.logger.error("Channel closed").await;
-                Err(Box::new(KafkaError::ChannelReceive))
-=======
->>>>>>> d89eb869
+
             }
             None => {
                 self.logger.error("Channel closed").await;
@@ -274,27 +266,6 @@
             Some(message) => Ok(message),
             None => Err(Box::new(KafkaError::ChannelReceive)),
         }
-<<<<<<< HEAD
-    }
-}
-
-#[cfg(not(feature = "logging"))]
-#[async_trait]
-impl super::Subscriber for KafkaSubscriber {
-    type Error = Box<dyn std::error::Error + Send + Sync>;
-
-    async fn subscribe(&self, _topic: &str) -> Result<(), Self::Error> {
-        Ok(())
-    }
-
-    async fn receive(&mut self) -> Result<Message, Self::Error> {
-        // Changed to &mut self
-        let mut rx_guard = self.rx.lock().await;
-        match rx_guard.recv().await {
-            Some(message) => Ok(message),
-            None => Err(Box::new(KafkaError::ChannelReceive)),
-        }
-=======
->>>>>>> d89eb869
+
     }
 }