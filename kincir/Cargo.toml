--- conflicted
+++ resolved
@@ -26,10 +26,9 @@
 uuid = { version = "1.7", features = ["v4"] }
 bincode = "1.3"
 prost = { version = "0.12", optional = true }
-<<<<<<< HEAD
+
 rumqttc = { version = "0.24.0" }
-=======
->>>>>>> d89eb869
+
 
 [dev-dependencies]
 criterion = { version = "0.5", features = ["html_reports"] }
